--- conflicted
+++ resolved
@@ -134,16 +134,8 @@
         }
     }
 
-<<<<<<< HEAD
     
-    async fn process_socks5(username: Option<String>, password: Option<String>, flag: Flag, inbound: &mut TcpStream, buffer: Option<BinaryMut>) -> ProxyResult<()> {
-=======
-    async fn process_socks5(
-        flag: Flag,
-        inbound: &mut TcpStream,
-        buffer: Option<BinaryMut>,
-    ) -> ProxyResult<()> {
->>>>>>> 968415d4
+    async fn process_socks5(flag: Flag, inbound: &mut TcpStream, buffer: Option<BinaryMut>) -> ProxyResult<()> {
         if flag.contains(Flag::SOCKS5) {
             let mut sock = ProxySocks5::new(username, password);
             sock.process(inbound, buffer).await
